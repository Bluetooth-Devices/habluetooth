"""The bluetooth integration."""

from __future__ import annotations

import asyncio
import itertools
import logging
from collections.abc import Callable, Iterable
from functools import partial
from typing import TYPE_CHECKING, Any, Final

from bleak.backends.scanner import AdvertisementDataCallback
from bleak_retry_connector import (
    NO_RSSI_VALUE,
    AllocationChangeEvent,
    Allocations,
    BleakSlotManager,
)
from bluetooth_adapters import (
    ADAPTER_ADDRESS,
    ADAPTER_PASSIVE_SCAN,
    AdapterDetails,
    BluetoothAdapters,
)
from bluetooth_data_tools import monotonic_time_coarse

from .advertisement_tracker import (
    TRACKER_BUFFERING_WOBBLE_SECONDS,
    AdvertisementTracker,
)
from .const import (
    ADV_RSSI_SWITCH_THRESHOLD,
    CALLBACK_TYPE,
    FAILED_ADAPTER_MAC,
    FALLBACK_MAXIMUM_STALE_ADVERTISEMENT_SECONDS,
    UNAVAILABLE_TRACK_SECONDS,
)
from .models import BluetoothServiceInfoBleak, HaBluetoothSlotAllocations
from .scanner_device import BluetoothScannerDevice
from .usage import install_multiple_bleak_catcher, uninstall_multiple_bleak_catcher
from .util import async_reset_adapter

if TYPE_CHECKING:
    from bleak.backends.device import BLEDevice
    from bleak.backends.scanner import AdvertisementData

    from .base_scanner import BaseHaScanner


FILTER_UUIDS: Final = "UUIDs"

APPLE_MFR_ID: Final = 76
APPLE_IBEACON_START_BYTE: Final = 0x02  # iBeacon (tilt_ble)
APPLE_HOMEKIT_START_BYTE: Final = 0x06  # homekit_controller
APPLE_DEVICE_ID_START_BYTE: Final = 0x10  # bluetooth_le_tracker
APPLE_HOMEKIT_NOTIFY_START_BYTE: Final = 0x11  # homekit_controller
APPLE_START_BYTES_WANTED: Final = {
    APPLE_IBEACON_START_BYTE,
    APPLE_HOMEKIT_START_BYTE,
    APPLE_HOMEKIT_NOTIFY_START_BYTE,
    APPLE_DEVICE_ID_START_BYTE,
}

_str = str

_LOGGER = logging.getLogger(__name__)


def _dispatch_bleak_callback(
    bleak_callback: BleakCallback,
    device: BLEDevice,
    advertisement_data: AdvertisementData,
) -> None:
    """Dispatch the callback."""
    if (
        uuids := bleak_callback.filters.get(FILTER_UUIDS)
    ) is not None and not uuids.intersection(advertisement_data.service_uuids):
        return

    try:
        bleak_callback.callback(device, advertisement_data)
    except Exception:  # pylint: disable=broad-except
        _LOGGER.exception("Error in callback: %s", bleak_callback.callback)


class BleakCallback:
    """Bleak callback."""

    __slots__ = ("callback", "filters")

    def __init__(
        self, callback: AdvertisementDataCallback, filters: dict[str, set[str]]
    ) -> None:
        """Init bleak callback."""
        self.callback = callback
        self.filters = filters


class BluetoothManager:
    """Manage Bluetooth."""

    __slots__ = (
        "_adapter_refresh_future",
        "_adapter_sources",
        "_adapters",
        "_advertisement_tracker",
        "_all_history",
<<<<<<< HEAD
        "_allocations",
=======
>>>>>>> c5d61bc8
        "_allocations_callbacks",
        "_bleak_callbacks",
        "_bluetooth_adapters",
        "_cancel_allocation_callbacks",
        "_cancel_unavailable_tracking",
        "_connectable_history",
        "_connectable_scanners",
        "_connectable_unavailable_callbacks",
        "_debug",
        "_disappeared_callbacks",
        "_fallback_intervals",
        "_intervals",
        "_loop",
        "_non_connectable_scanners",
        "_recovery_lock",
        "_sources",
        "_unavailable_callbacks",
        "shutdown",
        "slot_manager",
    )

    def __init__(
        self,
        bluetooth_adapters: BluetoothAdapters,
        slot_manager: BleakSlotManager,
    ) -> None:
        """Init bluetooth manager."""
        self._cancel_unavailable_tracking: asyncio.TimerHandle | None = None

        self._advertisement_tracker = AdvertisementTracker()
        self._fallback_intervals = self._advertisement_tracker.fallback_intervals
        self._intervals = self._advertisement_tracker.intervals

        self._unavailable_callbacks: dict[
            str, set[Callable[[BluetoothServiceInfoBleak], None]]
        ] = {}
        self._connectable_unavailable_callbacks: dict[
            str, set[Callable[[BluetoothServiceInfoBleak], None]]
        ] = {}

        self._bleak_callbacks: set[BleakCallback] = set()
        self._all_history: dict[str, BluetoothServiceInfoBleak] = {}
        self._connectable_history: dict[str, BluetoothServiceInfoBleak] = {}
        self._non_connectable_scanners: set[BaseHaScanner] = set()
        self._connectable_scanners: set[BaseHaScanner] = set()
        self._adapters: dict[str, AdapterDetails] = {}
        self._adapter_sources: dict[str, str] = {}
        self._allocations: dict[str, HaBluetoothSlotAllocations] = {}
        self._sources: dict[str, BaseHaScanner] = {}
        self._bluetooth_adapters = bluetooth_adapters
        self.slot_manager = slot_manager
        self._cancel_allocation_callbacks = (
            self.slot_manager.register_allocation_callback(
                self._async_slot_manager_changed
            )
        )
        self._debug = _LOGGER.isEnabledFor(logging.DEBUG)
        self.shutdown = False
        self._loop: asyncio.AbstractEventLoop | None = None
        self._adapter_refresh_future: asyncio.Future[None] | None = None
        self._recovery_lock: asyncio.Lock = asyncio.Lock()
        self._disappeared_callbacks: set[Callable[[str], None]] = set()
<<<<<<< HEAD
        self._allocations_callbacks: set[
            Callable[[HaBluetoothSlotAllocations], None]
        ] = set()
=======
        self._allocations_callbacks: set[Callable[[Allocations], None]] = set()
>>>>>>> c5d61bc8

    @property
    def supports_passive_scan(self) -> bool:
        """Return if passive scan is supported."""
        return any(adapter[ADAPTER_PASSIVE_SCAN] for adapter in self._adapters.values())

    def async_scanner_count(self, connectable: bool = True) -> int:
        """Return the number of scanners."""
        if connectable:
            return len(self._connectable_scanners)
        return len(self._connectable_scanners) + len(self._non_connectable_scanners)

    async def async_diagnostics(self) -> dict[str, Any]:
        """Diagnostics for the manager."""
        scanner_diagnostics = await asyncio.gather(
            *[
                scanner.async_diagnostics()
                for scanner in itertools.chain(
                    self._non_connectable_scanners, self._connectable_scanners
                )
            ]
        )
        return {
            "adapters": self._adapters,
            "slot_manager": self.slot_manager.diagnostics(),
            "scanners": scanner_diagnostics,
            "connectable_history": [
                service_info.as_dict()
                for service_info in self._connectable_history.values()
            ],
            "all_history": [
                service_info.as_dict() for service_info in self._all_history.values()
            ],
            "advertisement_tracker": self._advertisement_tracker.async_diagnostics(),
        }

    def _find_adapter_by_address(self, address: str) -> str | None:
        for adapter, details in self._adapters.items():
            if details[ADAPTER_ADDRESS] == address:
                return adapter
        return None

    def async_scanner_by_source(self, source: str) -> BaseHaScanner | None:
        """Return the scanner for a source."""
        return self._sources.get(source)

    def async_register_disappeared_callback(
        self, callback: Callable[[str], None]
    ) -> CALLBACK_TYPE:
        """Register a callback to be called when an address disappears."""
        self._disappeared_callbacks.add(callback)
        return partial(self._disappeared_callbacks.discard, callback)

    async def _async_refresh_adapters(self) -> None:
        """Refresh the adapters."""
        if self._adapter_refresh_future:
            await self._adapter_refresh_future
            return
        if TYPE_CHECKING:
            assert self._loop is not None
        self._adapter_refresh_future = self._loop.create_future()
        try:
            await self._bluetooth_adapters.refresh()
            self._adapters = self._bluetooth_adapters.adapters
        finally:
            self._adapter_refresh_future.set_result(None)
            self._adapter_refresh_future = None

    async def async_get_bluetooth_adapters(
        self, cached: bool = True
    ) -> dict[str, AdapterDetails]:
        """Get bluetooth adapters."""
        if not self._adapters or not cached:
            if not cached:
                await self._async_refresh_adapters()
            self._adapters = self._bluetooth_adapters.adapters
        return self._adapters

    async def async_get_adapter_from_address(self, address: str) -> str | None:
        """Get adapter from address."""
        if adapter := self._find_adapter_by_address(address):
            return adapter
        await self._async_refresh_adapters()
        return self._find_adapter_by_address(address)

    async def async_get_adapter_from_address_or_recover(
        self, address: str
    ) -> str | None:
        """Get adapter from address or recover."""
        if adapter := self._find_adapter_by_address(address):
            return adapter
        await self._async_recover_failed_adapters()
        return self._find_adapter_by_address(address)

    async def _async_recover_failed_adapters(self) -> None:
        """Recover failed adapters."""
        if self._recovery_lock.locked():
            # Already recovering, no need to
            # start another recovery
            return
        async with self._recovery_lock:
            adapters = await self.async_get_bluetooth_adapters()
            for adapter in [
                adapter
                for adapter, details in adapters.items()
                if details[ADAPTER_ADDRESS] == FAILED_ADAPTER_MAC
            ]:
                await async_reset_adapter(adapter, FAILED_ADAPTER_MAC)
            await self._async_refresh_adapters()

    async def async_setup(self) -> None:
        """Set up the bluetooth manager."""
        self._loop = asyncio.get_running_loop()
        await self._async_refresh_adapters()
        install_multiple_bleak_catcher()
        self.async_setup_unavailable_tracking()

    def async_stop(self) -> None:
        """Stop the Bluetooth integration at shutdown."""
        _LOGGER.debug("Stopping bluetooth manager")
        self.shutdown = True
        if self._cancel_unavailable_tracking:
            self._cancel_unavailable_tracking.cancel()
            self._cancel_unavailable_tracking = None
        uninstall_multiple_bleak_catcher()
        self._cancel_allocation_callbacks()

    def async_scanner_devices_by_address(
        self, address: str, connectable: bool
    ) -> list[BluetoothScannerDevice]:
        """Get BluetoothScannerDevice by address."""
        if not connectable:
            scanners: Iterable[BaseHaScanner] = itertools.chain(
                self._connectable_scanners, self._non_connectable_scanners
            )
        else:
            scanners = self._connectable_scanners
        return [
            BluetoothScannerDevice(scanner, *device_adv)
            for scanner in scanners
            if (device_adv := scanner.get_discovered_device_advertisement_data(address))
        ]

    def _async_all_discovered_addresses(self, connectable: bool) -> Iterable[str]:
        """
        Return all of discovered addresses.

        Include addresses from all the scanners including duplicates.
        """
        yield from itertools.chain.from_iterable(
            scanner.discovered_addresses for scanner in self._connectable_scanners
        )
        if not connectable:
            yield from itertools.chain.from_iterable(
                scanner.discovered_addresses
                for scanner in self._non_connectable_scanners
            )

    def async_discovered_devices(self, connectable: bool) -> list[BLEDevice]:
        """Return all of combined best path to discovered from all the scanners."""
        histories = self._connectable_history if connectable else self._all_history
        return [history.device for history in histories.values()]

    def async_setup_unavailable_tracking(self) -> None:
        """Set up the unavailable tracking."""
        self._schedule_unavailable_tracking()

    def _schedule_unavailable_tracking(self) -> None:
        """Schedule the unavailable tracking."""
        if TYPE_CHECKING:
            assert self._loop is not None
        loop = self._loop
        self._cancel_unavailable_tracking = loop.call_at(
            loop.time() + UNAVAILABLE_TRACK_SECONDS, self._async_check_unavailable
        )

    def _async_check_unavailable(self) -> None:
        """Watch for unavailable devices and cleanup state history."""
        monotonic_now = monotonic_time_coarse()
        connectable_history = self._connectable_history
        all_history = self._all_history
        tracker = self._advertisement_tracker
        intervals = tracker.intervals

        for connectable in (True, False):
            if connectable:
                unavailable_callbacks = self._connectable_unavailable_callbacks
            else:
                unavailable_callbacks = self._unavailable_callbacks
            history = connectable_history if connectable else all_history
            disappeared = set(history).difference(
                self._async_all_discovered_addresses(connectable)
            )
            for address in disappeared:
                if not connectable:
                    #
                    # For non-connectable devices we also check the device has exceeded
                    # the advertising interval before we mark it as unavailable
                    # since it may have gone to sleep and since we do not need an active
                    # connection to it we can only determine its availability
                    # by the lack of advertisements
                    if advertising_interval := (
                        intervals.get(address) or self._fallback_intervals.get(address)
                    ):
                        advertising_interval += TRACKER_BUFFERING_WOBBLE_SECONDS
                    else:
                        advertising_interval = (
                            FALLBACK_MAXIMUM_STALE_ADVERTISEMENT_SECONDS
                        )
                    time_since_seen = monotonic_now - all_history[address].time
                    if time_since_seen <= advertising_interval:
                        continue

                    # The second loop (connectable=False) is responsible for removing
                    # the device from all the interval tracking since it is no longer
                    # available for both connectable and non-connectable
                    tracker.async_remove_fallback_interval(address)
                    tracker.async_remove_address(address)
                    for disappear_callback in self._disappeared_callbacks:
                        try:
                            disappear_callback(address)
                        except Exception:
                            _LOGGER.exception("Error in disappeared callback")
                    self._address_disappeared(address)

                service_info = history.pop(address)

                if not (callbacks := unavailable_callbacks.get(address)):
                    continue

                for callback in callbacks.copy():
                    try:
                        callback(service_info)
                    except Exception:  # pylint: disable=broad-except
                        _LOGGER.exception("Error in unavailable callback")

        self._schedule_unavailable_tracking()

    def _address_disappeared(self, address: str) -> None:
        """
        Call when an address disappears from the stack.

        This method is intended to be overridden by subclasses.
        """

    def _prefer_previous_adv_from_different_source(
        self,
        address: _str,
        old: BluetoothServiceInfoBleak,
        new: BluetoothServiceInfoBleak,
    ) -> bool:
        """Prefer previous advertisement from a different source if it is better."""
        if stale_seconds := self._intervals.get(
            address, self._fallback_intervals.get(address, 0)
        ):
            stale_seconds += TRACKER_BUFFERING_WOBBLE_SECONDS
        else:
            stale_seconds = FALLBACK_MAXIMUM_STALE_ADVERTISEMENT_SECONDS
        if new.time - old.time > stale_seconds:
            # If the old advertisement is stale, any new advertisement is preferred
            if self._debug:
                _LOGGER.debug(
                    (
                        "%s (%s): Switching from %s to %s (time elapsed:%s > stale"
                        " seconds:%s)"
                    ),
                    new.name,
                    new.address,
                    self._async_describe_source(old),
                    self._async_describe_source(new),
                    new.time - old.time,
                    stale_seconds,
                )
            return False
        if (new.rssi or NO_RSSI_VALUE) - ADV_RSSI_SWITCH_THRESHOLD > (
            old.rssi or NO_RSSI_VALUE
        ):
            # If new advertisement is ADV_RSSI_SWITCH_THRESHOLD more,
            # the new one is preferred.
            if self._debug:
                _LOGGER.debug(
                    (
                        "%s (%s): Switching from %s to %s (new rssi:%s - threshold:%s >"
                        " old rssi:%s)"
                    ),
                    new.name,
                    address,
                    self._async_describe_source(old),
                    self._async_describe_source(new),
                    new.rssi,
                    ADV_RSSI_SWITCH_THRESHOLD,
                    old.rssi,
                )
            return False
        return True

    def scanner_adv_received(self, service_info: BluetoothServiceInfoBleak) -> None:
        """
        Handle a new advertisement from any scanner.

        Callbacks from all the scanners arrive here.
        """
        # Pre-filter noisy apple devices as they can account for 20-35% of the
        # traffic on a typical network.
        if (
            len(service_info.manufacturer_data) == 1
            and not service_info.service_data
            and (apple_data := service_info.manufacturer_data.get(APPLE_MFR_ID))
            is not None
            and apple_data[0] not in APPLE_START_BYTES_WANTED
        ):
            return

        address = service_info.address
        if connectable := service_info.connectable:
            old_connectable_service_info = self._connectable_history.get(address)
        else:
            old_connectable_service_info = None
        source = service_info.source
        # This logic is complex due to the many combinations of scanners
        # that are supported.
        #
        # We need to handle multiple connectable and non-connectable scanners
        # and we need to handle the case where a device is connectable on one scanner
        # but not on another.
        #
        # The device may also be connectable only by a scanner that has worse
        # signal strength than a non-connectable scanner.
        #
        # all_history - the history of all advertisements from all scanners with the
        #               best advertisement from each scanner
        # connectable_history - the history of all connectable advertisements from all
        #                       scanners with the best advertisement from each
        #                       connectable scanner
        #
        if (
            (old_service_info := self._all_history.get(address)) is not None
            and source != (old_source := old_service_info.source)
            and (scanner := self._sources.get(old_source)) is not None
            and scanner.scanning
            and self._prefer_previous_adv_from_different_source(
                address, old_service_info, service_info
            )
        ):
            # If we are rejecting the new advertisement and the device is connectable
            # but not in the connectable history or the connectable source is the same
            # as the new source, we need to add it to the connectable history
            if connectable:
                if old_connectable_service_info is not None and (
                    # If its the same as the preferred source, we are done
                    # as we know we prefer the old advertisement
                    # from the check above
                    (old_connectable_service_info is old_service_info)
                    # If the old connectable source is different from the preferred
                    # source, we need to check it as well to see if we prefer
                    # the old connectable advertisement
                    or (
                        (old_connectable_source := old_connectable_service_info.source)
                        != source
                        and (
                            connectable_scanner := self._sources.get(
                                old_connectable_source
                            )
                        )
                        is not None
                        and connectable_scanner.scanning
                        and self._prefer_previous_adv_from_different_source(
                            address, old_connectable_service_info, service_info
                        )
                    )
                ):
                    return

                self._connectable_history[address] = service_info

            return

        if connectable:
            self._connectable_history[address] = service_info

        self._all_history[address] = service_info

        # Track advertisement intervals to determine when we need to
        # switch adapters or mark a device as unavailable
        tracker = self._advertisement_tracker
        if (
            last_source := tracker.sources.get(address)
        ) is not None and last_source != source:
            # Source changed, remove the old address from the tracker
            tracker.async_remove_address(address)
        if address not in tracker.intervals:
            tracker.async_collect(service_info)

        # If the advertisement data is the same as the last time we saw it, we
        # don't need to do anything else unless its connectable and we are missing
        # connectable history for the device so we can make it available again
        # after unavailable callbacks.
        if (
            # Ensure its not a connectable device missing from connectable history
            not (connectable and old_connectable_service_info is None)
            # Than check if advertisement data is the same
            and old_service_info is not None
            and not (
                service_info.manufacturer_data != old_service_info.manufacturer_data
                or service_info.service_data != old_service_info.service_data
                or service_info.service_uuids != old_service_info.service_uuids
                or service_info.name != old_service_info.name
            )
        ):
            return

        if not connectable and old_connectable_service_info is not None:
            # Since we have a connectable path and our BleakClient will
            # route any connection attempts to the connectable path, we
            # mark the service_info as connectable so that the callbacks
            # will be called and the device can be discovered.
            service_info = BluetoothServiceInfoBleak(
                service_info.name,
                address,
                service_info.rssi,
                service_info.manufacturer_data,
                service_info.service_data,
                service_info.service_uuids,
                source,
                service_info.device,
                service_info._advertisement,
                True,
                service_info.time,
                service_info.tx_power,
            )

        if (connectable or old_connectable_service_info is not None) and (
            bleak_callbacks := self._bleak_callbacks
        ) is not None:
            # Bleak callbacks must get a connectable device
            device = service_info.device
            advertisement_data = service_info.advertisement
            for bleak_callback in bleak_callbacks:
                _dispatch_bleak_callback(bleak_callback, device, advertisement_data)

        self._discover_service_info(service_info)

    def _discover_service_info(self, service_info: BluetoothServiceInfoBleak) -> None:
        """
        Discover a new service info.

        This method is intended to be overridden by subclasses.
        """

    def _async_describe_source(self, service_info: BluetoothServiceInfoBleak) -> str:
        """Describe a source."""
        if scanner := self._sources.get(service_info.source):
            description = scanner.name
        else:
            description = service_info.source
        if service_info.connectable:
            description += " [connectable]"
        return description

    def _async_remove_unavailable_callback_internal(
        self,
        unavailable_callbacks: dict[
            str, set[Callable[[BluetoothServiceInfoBleak], None]]
        ],
        address: str,
        callbacks: set[Callable[[BluetoothServiceInfoBleak], None]],
        callback: Callable[[BluetoothServiceInfoBleak], None],
    ) -> None:
        """Remove a callback."""
        callbacks.remove(callback)
        if not callbacks:
            del unavailable_callbacks[address]

    def async_track_unavailable(
        self,
        callback: Callable[[BluetoothServiceInfoBleak], None],
        address: str,
        connectable: bool,
    ) -> Callable[[], None]:
        """Register a callback."""
        if connectable:
            unavailable_callbacks = self._connectable_unavailable_callbacks
        else:
            unavailable_callbacks = self._unavailable_callbacks
        callbacks = unavailable_callbacks.setdefault(address, set())
        callbacks.add(callback)
        return partial(
            self._async_remove_unavailable_callback_internal,
            unavailable_callbacks,
            address,
            callbacks,
            callback,
        )

    def async_ble_device_from_address(
        self, address: str, connectable: bool
    ) -> BLEDevice | None:
        """Return the BLEDevice if present."""
        histories = self._connectable_history if connectable else self._all_history
        if history := histories.get(address):
            return history.device
        return None

    def async_address_present(self, address: str, connectable: bool) -> bool:
        """Return if the address is present."""
        histories = self._connectable_history if connectable else self._all_history
        return address in histories

    def async_discovered_service_info(
        self, connectable: bool
    ) -> Iterable[BluetoothServiceInfoBleak]:
        """Return all the discovered services info."""
        histories = self._connectable_history if connectable else self._all_history
        return histories.values()

    def async_last_service_info(
        self, address: str, connectable: bool
    ) -> BluetoothServiceInfoBleak | None:
        """Return the last service info for an address."""
        histories = self._connectable_history if connectable else self._all_history
        return histories.get(address)

    def _async_unregister_scanner_internal(
        self,
        scanners: set[BaseHaScanner],
        scanner: BaseHaScanner,
        connection_slots: int | None,
    ) -> None:
        """Unregister a scanner."""
        _LOGGER.debug("Unregistering scanner %s", scanner.name)
        self._advertisement_tracker.async_remove_source(scanner.source)
        scanners.remove(scanner)
        del self._sources[scanner.source]
        del self._adapter_sources[scanner.adapter]
        self._allocations.pop(scanner.source, None)
        if connection_slots:
            self.slot_manager.remove_adapter(scanner.adapter)

    def async_register_scanner(
        self,
        scanner: BaseHaScanner,
        connection_slots: int | None = None,
    ) -> CALLBACK_TYPE:
        """Register a new scanner."""
        _LOGGER.debug("Registering scanner %s", scanner.name)
        if scanner.connectable:
            scanners = self._connectable_scanners
        else:
            scanners = self._non_connectable_scanners
        scanners.add(scanner)
        self._sources[scanner.source] = scanner
        self._adapter_sources[scanner.adapter] = scanner.source
        if connection_slots:
            self.slot_manager.register_adapter(scanner.adapter, connection_slots)
        return partial(
            self._async_unregister_scanner_internal, scanners, scanner, connection_slots
        )

    def async_register_bleak_callback(
        self, callback: AdvertisementDataCallback, filters: dict[str, set[str]]
    ) -> CALLBACK_TYPE:
        """Register a callback."""
        callback_entry = BleakCallback(callback, filters)
        self._bleak_callbacks.add(callback_entry)
        # Replay the history since otherwise we miss devices
        # that were already discovered before the callback was registered
        # or we are in passive mode
        for history in self._connectable_history.values():
            _dispatch_bleak_callback(
                callback_entry, history.device, history.advertisement
            )

        return partial(self._bleak_callbacks.remove, callback_entry)

    def async_release_connection_slot(self, device: BLEDevice) -> None:
        """Release a connection slot."""
        self.slot_manager.release_slot(device)

    def async_allocate_connection_slot(self, device: BLEDevice) -> bool:
        """Allocate a connection slot."""
        return self.slot_manager.allocate_slot(device)

    def async_get_learned_advertising_interval(self, address: str) -> float | None:
        """Get the learned advertising interval for a MAC address."""
        return self._intervals.get(address)

    def async_get_fallback_availability_interval(self, address: str) -> float | None:
        """Get the fallback availability timeout for a MAC address."""
        return self._fallback_intervals.get(address)

    def async_set_fallback_availability_interval(
        self, address: str, interval: float
    ) -> None:
        """Override the fallback availability timeout for a MAC address."""
        self._fallback_intervals[address] = interval

    def _async_slot_manager_changed(self, event: AllocationChangeEvent) -> None:
        """Handle slot manager changes."""
        self.async_on_allocation_changed(
            self.slot_manager.get_allocations(event.adapter)
        )

    def async_on_allocation_changed(self, allocations: Allocations) -> None:
        """Call allocation callbacks."""
<<<<<<< HEAD
        source = self._adapter_sources.get(allocations.adapter, allocations.adapter)
        ha_slot_allocations = HaBluetoothSlotAllocations(
            source=source,
            slots=allocations.slots,
            free=allocations.free,
            allocated=allocations.allocated,
        )
        self._allocations[source] = ha_slot_allocations
        for callback_ in self._allocations_callbacks:
            try:
                callback_(ha_slot_allocations)
            except Exception:
                _LOGGER.exception("Error in allocation callback")

    def async_current_allocations(
        self, source: str | None
    ) -> list[HaBluetoothSlotAllocations] | None:
        """Return the current allocations."""
        if source:
            if allocations := self._allocations.get(source):
                return [allocations]
            return []
        return list(self._allocations.values())

    def async_register_allocation_callback(
        self, callback: Callable[[HaBluetoothSlotAllocations], None]
=======
        for callback_ in self._allocations_callbacks:
            try:
                callback_(allocations)
            except Exception:
                _LOGGER.exception("Error in allocation callback")

    def async_register_allocation_callback(
        self, callback: Callable[[str], None]
>>>>>>> c5d61bc8
    ) -> CALLBACK_TYPE:
        """Register a callback to be called when an allocations change."""
        self._allocations_callbacks.add(callback)
        return partial(self._allocations_callbacks.discard, callback)<|MERGE_RESOLUTION|>--- conflicted
+++ resolved
@@ -105,10 +105,6 @@
         "_adapters",
         "_advertisement_tracker",
         "_all_history",
-<<<<<<< HEAD
-        "_allocations",
-=======
->>>>>>> c5d61bc8
         "_allocations_callbacks",
         "_bleak_callbacks",
         "_bluetooth_adapters",
@@ -171,13 +167,9 @@
         self._adapter_refresh_future: asyncio.Future[None] | None = None
         self._recovery_lock: asyncio.Lock = asyncio.Lock()
         self._disappeared_callbacks: set[Callable[[str], None]] = set()
-<<<<<<< HEAD
         self._allocations_callbacks: set[
             Callable[[HaBluetoothSlotAllocations], None]
         ] = set()
-=======
-        self._allocations_callbacks: set[Callable[[Allocations], None]] = set()
->>>>>>> c5d61bc8
 
     @property
     def supports_passive_scan(self) -> bool:
@@ -782,7 +774,6 @@
 
     def async_on_allocation_changed(self, allocations: Allocations) -> None:
         """Call allocation callbacks."""
-<<<<<<< HEAD
         source = self._adapter_sources.get(allocations.adapter, allocations.adapter)
         ha_slot_allocations = HaBluetoothSlotAllocations(
             source=source,
@@ -809,16 +800,6 @@
 
     def async_register_allocation_callback(
         self, callback: Callable[[HaBluetoothSlotAllocations], None]
-=======
-        for callback_ in self._allocations_callbacks:
-            try:
-                callback_(allocations)
-            except Exception:
-                _LOGGER.exception("Error in allocation callback")
-
-    def async_register_allocation_callback(
-        self, callback: Callable[[str], None]
->>>>>>> c5d61bc8
     ) -> CALLBACK_TYPE:
         """Register a callback to be called when an allocations change."""
         self._allocations_callbacks.add(callback)

--- conflicted
+++ resolved
@@ -124,73 +124,11 @@
     internal details.
     """
 
-<<<<<<< HEAD
     device: BLEDevice
     advertisement: AdvertisementData
     connectable: bool
     time: _float
-=======
-    __slots__ = ("device", "_advertisement", "connectable", "time", "tx_power")
-
-    def __init__(
-        self,
-        name: _str,  # may be a pyobjc object
-        address: _str,  # may be a pyobjc object
-        rssi: _int,  # may be a pyobjc object
-        manufacturer_data: dict[_int, bytes],
-        service_data: dict[_str, bytes],
-        service_uuids: list[_str],
-        source: _str,
-        device: BLEDevice,
-        advertisement: AdvertisementData | None,
-        connectable: bool,
-        time: _float,
-        tx_power: _int | None,
-    ) -> None:
-        self.name = name
-        self.address = address
-        self.rssi = rssi
-        self.manufacturer_data = manufacturer_data
-        self.service_data = service_data
-        self.service_uuids = service_uuids
-        self.source = source
-        self.device = device
-        self._advertisement = advertisement
-        self.connectable = connectable
-        self.time = time
-        self.tx_power = tx_power
-
-    def __repr__(self) -> str:
-        """Return the representation of the object."""
-        return (
-            f"<{self.__class__.__name__} "
-            f"name={self.name} "
-            f"address={self.address} "
-            f"rssi={self.rssi} "
-            f"manufacturer_data={self.manufacturer_data} "
-            f"service_data={self.service_data} "
-            f"service_uuids={self.service_uuids} "
-            f"source={self.source} "
-            f"connectable={self.connectable} "
-            f"time={self.time} "
-            f"tx_power={self.tx_power}>"
-        )
-
-    @property
-    def advertisement(self) -> AdvertisementData:
-        """Get the advertisement data."""
-        if self._advertisement is None:
-            self._advertisement = AdvertisementData(
-                None if self.name == "" or self.name == self.address else self.name,
-                self.manufacturer_data,
-                self.service_data,
-                self.service_uuids,
-                NO_RSSI_VALUE if self.tx_power is None else self.tx_power,
-                self.rssi,
-                (),
-            )
-        return self._advertisement
->>>>>>> 1254d58f
+    tx_power: _int | None
 
     def as_dict(self) -> dict[str, Any]:
         """

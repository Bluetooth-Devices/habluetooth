"""Base classes for HA Bluetooth scanners for bluetooth."""

from __future__ import annotations

import asyncio
import logging
import warnings
from collections.abc import Generator
from contextlib import contextmanager
from typing import TYPE_CHECKING, Any, Final, Iterable, final

from bleak.backends.device import BLEDevice
from bleak.backends.scanner import AdvertisementData
from bleak_retry_connector import NO_RSSI_VALUE
from bluetooth_adapters import adapter_human_name
from bluetooth_data_tools import monotonic_time_coarse, parse_advertisement_data_bytes

from .central_manager import get_manager
from .const import (
    CALLBACK_TYPE,
    CONNECTABLE_FALLBACK_MAXIMUM_STALE_ADVERTISEMENT_SECONDS,
    SCANNER_WATCHDOG_INTERVAL,
    SCANNER_WATCHDOG_TIMEOUT,
)
from .models import (
    BluetoothScanningMode,
    BluetoothServiceInfoBleak,
    HaBluetoothConnector,
    HaScannerDetails,
)
from .scanner_device import BluetoothScannerDevice
from .storage import DiscoveredDeviceAdvertisementData

SCANNER_WATCHDOG_INTERVAL_SECONDS: Final = SCANNER_WATCHDOG_INTERVAL.total_seconds()
_LOGGER = logging.getLogger(__name__)


_bytes = bytes
_float = float
_int = int
_str = str


class BaseHaScanner:
    """Base class for high availability BLE scanners."""

    __slots__ = (
        "_cancel_track",
        "_cancel_watchdog",
        "_connect_failures",
        "_connect_in_progress",
        "_connecting",
<<<<<<< HEAD
        "_connecting",
        "_details",
        "_expire_seconds",
=======
>>>>>>> 76c04adc
        "_last_detection",
        "_loop",
        "_manager",
        "_previous_service_info",
        "_start_time",
        "adapter",
        "connectable",
        "connector",
        "current_mode",
        "details",
        "name",
        "requested_mode",
        "scanning",
        "source",
    )

    def __init__(
        self,
        source: str,
        adapter: str,
        connector: HaBluetoothConnector | None = None,
        connectable: bool = False,
        requested_mode: BluetoothScanningMode | None = None,
        current_mode: BluetoothScanningMode | None = None,
    ) -> None:
        """Initialize the scanner."""
        self.connectable = connectable
        self.source = source
        self.connector = connector
        self._connecting = 0
        self.adapter = adapter
        self.name = adapter_human_name(adapter, source) if adapter != source else source
        self.scanning: bool = True
        self.requested_mode = requested_mode
        self.current_mode = current_mode
        self._last_detection = 0.0
        self._start_time = 0.0
        self._cancel_watchdog: asyncio.TimerHandle | None = None
        self._loop: asyncio.AbstractEventLoop | None = None
        self._manager = get_manager()
        self.details = HaScannerDetails(
            source=self.source,
            connectable=self.connectable,
            name=self.name,
            adapter=self.adapter,
        )
        self._previous_service_info: dict[str, BluetoothServiceInfoBleak] = {}
        # Scanners only care about connectable devices. The manager
        # will handle taking care of availability for non-connectable devices
        self._expire_seconds = CONNECTABLE_FALLBACK_MAXIMUM_STALE_ADVERTISEMENT_SECONDS
        self._details: dict[str, str | HaBluetoothConnector] = {"source": source}
        self._cancel_track: asyncio.TimerHandle | None = None
        self._connect_failures: dict[str, int] = {}
        self._connect_in_progress: dict[str, int] = {}

    def _clear_connection_history(self) -> None:
        """Clear the connection history for a scanner."""
        self._connect_failures.clear()
        self._connect_in_progress.clear()

    def _finished_connecting(self, address: str, connected: bool) -> None:
        """Finished connecting."""
        self._remove_connecting(address)
        if connected:
            self._clear_connect_failure(address)
        else:
            self._add_connect_failure(address)

    def _increase_count(self, target: dict[str, int], address: str) -> None:
        """Increase the reference count."""
        if address in target:
            target[address] += 1
        else:
            target[address] = 1

    def _add_connect_failure(self, address: str) -> None:
        """Add a connect failure."""
        self._increase_count(self._connect_failures, address)

    def _add_connecting(self, address: str) -> None:
        """Add a connecting."""
        self._increase_count(self._connect_in_progress, address)

    def _remove_connecting(self, address: str) -> None:
        """Remove a connecting."""
        if address not in self._connect_in_progress:
            _LOGGER.warning(
                "Removing a non-existing connecting %s %s", self.name, address
            )
            return
        self._connect_in_progress[address] -= 1
        if not self._connect_in_progress[address]:
            del self._connect_in_progress[address]

    def _clear_connect_failure(self, address: str) -> None:
        """Clear a connect failure."""
        self._connect_failures.pop(address, None)

    def _score_connection_paths(
        self, rssi_diff: _int, scanner_device: BluetoothScannerDevice
    ) -> float:
        """Score the connection paths."""
        address = scanner_device.ble_device.address
        score = scanner_device.advertisement.rssi or NO_RSSI_VALUE
        scanner_connections_in_progress = len(self._connect_in_progress)
        previous_failures = self._connect_failures.get(address, 0)
        if scanner_connections_in_progress:
            # Very large penalty for multiple connections in progress
            # to avoid overloading the adapter
            score -= rssi_diff * scanner_connections_in_progress * 1.01
        if previous_failures:
            score -= rssi_diff * previous_failures * 0.51
        return score

    def _connections_in_progress(self) -> int:
        """Return if the connection is in progress."""
        in_progress = 0
        for count in self._connect_in_progress.values():
            in_progress += count
        return in_progress

    def _connection_failures(self, address: str) -> int:
        """Return the number of failures."""
        return self._connect_failures.get(address, 0)

    def time_since_last_detection(self) -> float:
        """Return the time since the last detection."""
        return monotonic_time_coarse() - self._last_detection

    def async_setup(self) -> CALLBACK_TYPE:
        """Set up the scanner."""
        self._loop = asyncio.get_running_loop()
        self._schedule_expire_devices()
        return self._unsetup

    def _async_stop_scanner_watchdog(self) -> None:
        """Stop the scanner watchdog."""
        if self._cancel_watchdog:
            self._cancel_watchdog.cancel()
            self._cancel_watchdog = None

    def _async_setup_scanner_watchdog(self) -> None:
        """If something has restarted or updated, we need to restart the scanner."""
        self._start_time = self._last_detection = monotonic_time_coarse()
        if not self._cancel_watchdog:
            self._schedule_watchdog()

    def _schedule_watchdog(self) -> None:
        """Schedule the watchdog."""
        loop = self._loop
        if TYPE_CHECKING:
            assert loop is not None
        self._cancel_watchdog = loop.call_at(
            loop.time() + SCANNER_WATCHDOG_INTERVAL_SECONDS,
            self._async_call_scanner_watchdog,
        )

    @final
    def _async_call_scanner_watchdog(self) -> None:
        """Call the scanner watchdog and schedule the next one."""
        self._async_scanner_watchdog()
        self._schedule_watchdog()

    def _async_watchdog_triggered(self) -> bool:
        """Check if the watchdog has been triggered."""
        time_since_last_detection = self.time_since_last_detection()
        _LOGGER.debug(
            "%s: Scanner watchdog time_since_last_detection: %s",
            self.name,
            time_since_last_detection,
        )
        return time_since_last_detection > SCANNER_WATCHDOG_TIMEOUT

    def _async_scanner_watchdog(self) -> None:
        """
        Check if the scanner is running.

        Override this method if you need to do something else when the watchdog
        is triggered.
        """
        if self._async_watchdog_triggered():
            _LOGGER.debug(
                (
                    "%s: Bluetooth scanner has gone quiet for %ss, check logs on the"
                    " scanner device for more information"
                ),
                self.name,
                self.time_since_last_detection(),
            )
            self.scanning = False
            return
        self.scanning = not self._connecting

    def _unsetup(self) -> None:
        """Unset up the scanner."""
        self._cancel_expire_devices()

    @contextmanager
    def connecting(self) -> Generator[None, None, None]:
        """Context manager to track connecting state."""
        self._connecting += 1
        self.scanning = not self._connecting
        try:
            yield
        finally:
            self._connecting -= 1
            self.scanning = not self._connecting

    @property
    def discovered_devices(self) -> list[BLEDevice]:
        """Return a list of discovered devices."""
        raise NotImplementedError

    @property
    def discovered_devices_and_advertisement_data(
        self,
    ) -> dict[str, tuple[BLEDevice, AdvertisementData]]:
        """Return a list of discovered devices and their advertisement data."""
        raise NotImplementedError

    @property
    def discovered_addresses(self) -> Iterable[str]:
        """Return an iterable of discovered devices."""
        raise NotImplementedError

    def get_discovered_device_advertisement_data(
        self, address: str
    ) -> tuple[BLEDevice, AdvertisementData] | None:
        """Return the advertisement data for a discovered device."""
        raise NotImplementedError

    async def async_diagnostics(self) -> dict[str, Any]:
        """Return diagnostic information about the scanner."""
        device_adv_datas = self.discovered_devices_and_advertisement_data.values()
        return {
            "name": self.name,
            "connectable": self.connectable,
            "start_time": self._start_time,
            "source": self.source,
            "scanning": self.scanning,
            "requested_mode": self.requested_mode,
            "current_mode": self.current_mode,
            "type": self.__class__.__name__,
            "last_detection": self._last_detection,
            "monotonic_time": monotonic_time_coarse(),
            "discovered_devices_and_advertisement_data": [
                {
                    "name": device.name,
                    "address": device.address,
                    "rssi": advertisement_data.rssi,
                    "advertisement_data": advertisement_data,
                    "details": device.details,
                }
                for device, advertisement_data in device_adv_datas
            ],
        }

    def restore_discovered_devices(
        self, history: DiscoveredDeviceAdvertisementData
    ) -> None:
        """Restore discovered devices from a previous run."""
        discovered_device_timestamps = history.discovered_device_timestamps
        self._previous_service_info = {
            address: BluetoothServiceInfoBleak(
                device.name or address,
                address,
                adv.rssi,
                adv.manufacturer_data,
                adv.service_data,
                adv.service_uuids,
                self.source,
                device,
                adv,
                self.connectable,
                discovered_device_timestamps[address],
                adv.tx_power,
                history.discovered_device_raw.get(address),
            )
            for address, (
                device,
                adv,
            ) in history.discovered_device_advertisement_datas.items()
        }
        # Expire anything that is too old
        self._async_expire_devices()

    def serialize_discovered_devices(
        self,
    ) -> DiscoveredDeviceAdvertisementData:
        """Serialize discovered devices to be stored."""
        return DiscoveredDeviceAdvertisementData(
            self.connectable,
            self._expire_seconds,
            self._build_discovered_device_advertisement_datas(),
            self._build_discovered_device_timestamps(),
            self._build_discovered_device_raw(),
        )

    @property
    def _discovered_device_timestamps(self) -> dict[str, float]:
        """Return a dict of discovered device timestamps."""
        warnings.warn(
            "BaseHaRemoteScanner._discovered_device_timestamps is deprecated "
            "and will be removed in a future version of habluetooth, use "
            "BaseHaRemoteScanner.discovered_device_timestamps instead",
            FutureWarning,
            stacklevel=2,
        )
        return self._build_discovered_device_timestamps()

    @property
    def discovered_device_timestamps(self) -> dict[str, float]:
        """Return a dict of discovered device timestamps."""
        return self._build_discovered_device_timestamps()

    def _build_discovered_device_advertisement_datas(
        self,
    ) -> dict[str, tuple[BLEDevice, AdvertisementData]]:
        """Return a list of discovered devices and advertisement data."""
        return {
            address: (info.device, info._advertisement_internal())
            for address, info in self._previous_service_info.items()
        }

    def _build_discovered_device_timestamps(self) -> dict[str, float]:
        """Return a dict of discovered device timestamps."""
        return {
            address: info.time for address, info in self._previous_service_info.items()
        }

    def _build_discovered_device_raw(self) -> dict[str, bytes | None]:
        """Return a dict of discovered device raw advertisement data."""
        return {
            address: info.raw for address, info in self._previous_service_info.items()
        }

    def _async_on_raw_advertisement(
        self,
        address: _str,
        rssi: _int,
        raw: _bytes,
        details: dict[str, Any],
        advertisement_monotonic_time: _float,
    ) -> None:
        parsed = parse_advertisement_data_bytes(raw)
        self._async_on_advertisement_internal(
            address,
            rssi,
            parsed[0],
            parsed[1],
            parsed[2],
            parsed[3],
            parsed[4],
            details,
            advertisement_monotonic_time,
            raw,
        )

    def _async_on_advertisement(
        self,
        address: _str,
        rssi: _int,
        local_name: _str | None,
        service_uuids: list[str],
        service_data: dict[str, bytes],
        manufacturer_data: dict[int, bytes],
        tx_power: _int | None,
        details: dict[Any, Any],
        advertisement_monotonic_time: _float,
    ) -> None:
        self._async_on_advertisement_internal(
            address,
            rssi,
            local_name,
            service_uuids,
            service_data,
            manufacturer_data,
            tx_power,
            details,
            advertisement_monotonic_time,
            None,
        )

    def _async_on_advertisement_internal(
        self,
        address: _str,
        rssi: _int,
        local_name: _str | None,
        service_uuids: list[str],
        service_data: dict[str, bytes],
        manufacturer_data: dict[int, bytes],
        tx_power: _int | None,
        details: dict[Any, Any],
        advertisement_monotonic_time: _float,
        raw: _bytes | None,
    ) -> None:
        """Call the registered callback."""
        self.scanning = not self._connecting
        self._last_detection = advertisement_monotonic_time
        info = BluetoothServiceInfoBleak.__new__(BluetoothServiceInfoBleak)

        if (prev_info := self._previous_service_info.get(address)) is None:
            # We expect this is the rare case and since py3.11+ has
            # near zero cost try on success, and we can avoid .get()
            # which is slower than [] we use the try/except pattern.
            info.device = BLEDevice(
                address,
                local_name,
                {**self._details, **details},
                rssi,  # deprecated, will be removed in newer bleak
            )
            info.manufacturer_data = manufacturer_data
            info.service_data = service_data
            info.service_uuids = service_uuids
            info.name = local_name or address
        else:
            # Merge the new data with the old data
            # to function the same as BlueZ which
            # merges the dicts on PropertiesChanged
            info.device = prev_info.device
            prev_name = prev_info.device.name
            #
            # Bleak updates the BLEDevice via create_or_update_device.
            # We need to do the same to ensure integrations that already
            # have the BLEDevice object get the updated details when they
            # change.
            #
            # https://github.com/hbldh/bleak/blob/222618b7747f0467dbb32bd3679f8cfaa19b1668/bleak/backends/scanner.py#L203
            #
            # _rssi is deprecated, will be removed in newer bleak
            # pylint: disable-next=protected-access
            info.device._rssi = rssi
            if prev_name is not None and (
                prev_name is local_name
                or not local_name
                or len(prev_name) > len(local_name)
            ):
                info.name = prev_name
            else:
                info.device.name = local_name
                info.name = local_name if local_name else address

            has_service_uuids = bool(service_uuids)
            if (
                has_service_uuids
                and service_uuids is not prev_info.service_uuids
                and service_uuids != prev_info.service_uuids
            ):
                info.service_uuids = list({*service_uuids, *prev_info.service_uuids})
            elif not has_service_uuids:
                info.service_uuids = prev_info.service_uuids
            else:
                info.service_uuids = service_uuids

            has_service_data = bool(service_data)
            if has_service_data and service_data is not prev_info.service_data:
                for uuid, sub_value in service_data.items():
                    if (
                        super_value := prev_info.service_data.get(uuid)
                    ) is None or super_value != sub_value:
                        info.service_data = {
                            **prev_info.service_data,
                            **service_data,
                        }
                        break
                else:
                    info.service_data = prev_info.service_data
            elif not has_service_data:
                info.service_data = prev_info.service_data
            else:
                info.service_data = service_data

            has_manufacturer_data = bool(manufacturer_data)
            if (
                has_manufacturer_data
                and manufacturer_data is not prev_info.manufacturer_data
            ):
                for id_, sub_value in manufacturer_data.items():
                    if (
                        super_value := prev_info.manufacturer_data.get(id_)
                    ) is None or super_value != sub_value:
                        info.manufacturer_data = {
                            **prev_info.manufacturer_data,
                            **manufacturer_data,
                        }
                        break
                else:
                    info.manufacturer_data = prev_info.manufacturer_data
            elif not has_manufacturer_data:
                info.manufacturer_data = prev_info.manufacturer_data
            else:
                info.manufacturer_data = manufacturer_data

        info.address = address
        info.rssi = rssi
        info.source = self.source
        info._advertisement = None
        info.connectable = self.connectable
        info.time = advertisement_monotonic_time
        info.tx_power = tx_power
        info.raw = raw
        self._previous_service_info[address] = info
        self._manager.scanner_adv_received(info)

    def _async_expire_devices(self) -> None:
        """Expire old devices."""
        now = monotonic_time_coarse()
        expired = [
            address
            for address, info in self._previous_service_info.items()
            if now - info.time > self._expire_seconds
        ]
        for address in expired:
            del self._previous_service_info[address]

    def _cancel_expire_devices(self) -> None:
        """Cancel the expiration of old devices."""
        if self._cancel_track:
            self._cancel_track.cancel()
            self._cancel_track = None

    def _schedule_expire_devices(self) -> None:
        """Schedule the expiration of old devices."""
        loop = self._loop
        if TYPE_CHECKING:
            assert loop is not None
        self._cancel_expire_devices()
        self._cancel_track = loop.call_at(
            loop.time() + 30, self._async_expire_devices_schedule_next
        )

    def _async_expire_devices_schedule_next(self) -> None:
        """Expire old devices and schedule the next expiration."""
        self._async_expire_devices()
        self._schedule_expire_devices()


class BaseHaRemoteScanner(BaseHaScanner):
    """Base class for a high availability remote BLE scanner."""

    def _unsetup(self) -> None:
        """Unset up the scanner."""
        super()._unsetup()
        self._async_stop_scanner_watchdog()

    def async_setup(self) -> CALLBACK_TYPE:
        """Set up the scanner."""
        super().async_setup()
        self._async_setup_scanner_watchdog()
        return self._unsetup

    @property
    def discovered_devices(self) -> list[BLEDevice]:
        """Return a list of discovered devices."""
        infos = self._previous_service_info.values()
        return [device_advertisement_data.device for device_advertisement_data in infos]

    @property
    def discovered_devices_and_advertisement_data(
        self,
    ) -> dict[str, tuple[BLEDevice, AdvertisementData]]:
        """Return a list of discovered devices and advertisement data."""
        return self._build_discovered_device_advertisement_datas()

    @property
    def discovered_addresses(self) -> Iterable[str]:
        """Return an iterable of discovered devices."""
        return self._previous_service_info

    def get_discovered_device_advertisement_data(
        self, address: str
    ) -> tuple[BLEDevice, AdvertisementData] | None:
        """Return the advertisement data for a discovered device."""
        if (info := self._previous_service_info.get(address)) is not None:
            return info.device, info.advertisement
        return None

    async def async_diagnostics(self) -> dict[str, Any]:
        """Return diagnostic information about the scanner."""
        now = monotonic_time_coarse()
        discovered_device_timestamps = self._build_discovered_device_timestamps()
        return await super().async_diagnostics() | {
            "discovered_device_timestamps": discovered_device_timestamps,
            "time_since_last_device_detection": {
                address: now - timestamp
                for address, timestamp in discovered_device_timestamps.items()
            },
        }<|MERGE_RESOLUTION|>--- conflicted
+++ resolved
@@ -50,12 +50,8 @@
         "_connect_failures",
         "_connect_in_progress",
         "_connecting",
-<<<<<<< HEAD
-        "_connecting",
         "_details",
         "_expire_seconds",
-=======
->>>>>>> 76c04adc
         "_last_detection",
         "_loop",
         "_manager",

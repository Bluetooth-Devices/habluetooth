"""Base classes for HA Bluetooth scanners for bluetooth."""

from __future__ import annotations

import asyncio
import logging
import warnings
from collections.abc import Generator
from contextlib import contextmanager
from typing import TYPE_CHECKING, Any, Final, Iterable, final

from bleak.backends.device import BLEDevice
from bleak.backends.scanner import AdvertisementData
from bleak_retry_connector import NO_RSSI_VALUE
from bluetooth_adapters import adapter_human_name
from bluetooth_data_tools import monotonic_time_coarse, parse_advertisement_data_bytes

from .central_manager import get_manager
from .const import (
    CALLBACK_TYPE,
    CONNECTABLE_FALLBACK_MAXIMUM_STALE_ADVERTISEMENT_SECONDS,
    SCANNER_WATCHDOG_INTERVAL,
    SCANNER_WATCHDOG_TIMEOUT,
)
from .models import (
    BluetoothScanningMode,
    BluetoothServiceInfoBleak,
    HaBluetoothConnector,
    HaScannerDetails,
)
from .scanner_device import BluetoothScannerDevice
from .storage import DiscoveredDeviceAdvertisementData

SCANNER_WATCHDOG_INTERVAL_SECONDS: Final = SCANNER_WATCHDOG_INTERVAL.total_seconds()
_LOGGER = logging.getLogger(__name__)


_bytes = bytes
_float = float
_int = int
_str = str


class BaseHaScanner:
    """Base class for high availability BLE scanners."""

    __slots__ = (
        "_cancel_track",
        "_cancel_watchdog",
        "_connect_failures",
        "_connect_in_progress",
        "_connecting",
        "_connecting",
        "_details",
        "_expire_seconds",
        "_last_detection",
        "_loop",
        "_manager",
        "_previous_service_info",
        "_start_time",
        "adapter",
        "connectable",
        "connector",
        "current_mode",
        "details",
        "name",
        "requested_mode",
        "scanning",
        "source",
    )

    def __init__(
        self,
        source: str,
        adapter: str,
        connector: HaBluetoothConnector | None = None,
        connectable: bool = False,
        requested_mode: BluetoothScanningMode | None = None,
        current_mode: BluetoothScanningMode | None = None,
    ) -> None:
        """Initialize the scanner."""
        self.connectable = connectable
        self.source = source
        self.connector = connector
        self._connecting = 0
        self.adapter = adapter
        self.name = adapter_human_name(adapter, source) if adapter != source else source
        self.scanning: bool = True
        self.requested_mode = requested_mode
        self.current_mode = current_mode
        self._last_detection = 0.0
        self._start_time = 0.0
        self._cancel_watchdog: asyncio.TimerHandle | None = None
        self._loop: asyncio.AbstractEventLoop | None = None
        self._manager = get_manager()
        self.details = HaScannerDetails(
            source=self.source,
            connectable=self.connectable,
            name=self.name,
            adapter=self.adapter,
        )
<<<<<<< HEAD
        self._previous_service_info: dict[str, BluetoothServiceInfoBleak] = {}
        # Scanners only care about connectable devices. The manager
        # will handle taking care of availability for non-connectable devices
        self._expire_seconds = CONNECTABLE_FALLBACK_MAXIMUM_STALE_ADVERTISEMENT_SECONDS
        self._details: dict[str, str | HaBluetoothConnector] = {"source": source}
        self._cancel_track: asyncio.TimerHandle | None = None
=======
        self._connect_failures: dict[str, int] = {}
        self._connect_in_progress: dict[str, int] = {}

    def _clear_connection_history(self) -> None:
        """Clear the connection history for a scanner."""
        self._connect_failures.clear()
        self._connect_in_progress.clear()

    def _finished_connecting(self, address: str, connected: bool) -> None:
        """Finished connecting."""
        self._remove_connecting(address)
        if connected:
            self._clear_connect_failure(address)
        else:
            self._add_connect_failure(address)

    def _increase_count(self, target: dict[str, int], address: str) -> None:
        """Increase the reference count."""
        if address in target:
            target[address] += 1
        else:
            target[address] = 1

    def _add_connect_failure(self, address: str) -> None:
        """Add a connect failure."""
        self._increase_count(self._connect_failures, address)

    def _add_connecting(self, address: str) -> None:
        """Add a connecting."""
        self._increase_count(self._connect_in_progress, address)

    def _remove_connecting(self, address: str) -> None:
        """Remove a connecting."""
        if address not in self._connect_in_progress:
            _LOGGER.warning(
                "Removing a non-existing connecting %s %s", self.name, address
            )
            return
        self._connect_in_progress[address] -= 1
        if not self._connect_in_progress[address]:
            del self._connect_in_progress[address]

    def _clear_connect_failure(self, address: str) -> None:
        """Clear a connect failure."""
        self._connect_failures.pop(address, None)

    def _score_connection_paths(
        self, rssi_diff: _int, scanner_device: BluetoothScannerDevice
    ) -> float:
        """Score the connection paths."""
        address = scanner_device.ble_device.address
        score = scanner_device.advertisement.rssi or NO_RSSI_VALUE
        scanner_connections_in_progress = len(self._connect_in_progress)
        previous_failures = self._connect_failures.get(address, 0)
        if scanner_connections_in_progress:
            # Very large penalty for multiple connections in progress
            # to avoid overloading the adapter
            score -= rssi_diff * scanner_connections_in_progress * 1.01
        if previous_failures:
            score -= rssi_diff * previous_failures * 0.51
        return score

    def _connections_in_progress(self) -> int:
        """Return if the connection is in progress."""
        in_progress = 0
        for count in self._connect_in_progress.values():
            in_progress += count
        return in_progress

    def _connection_failures(self, address: str) -> int:
        """Return the number of failures."""
        return self._connect_failures.get(address, 0)
>>>>>>> ea0d2fc0

    def time_since_last_detection(self) -> float:
        """Return the time since the last detection."""
        return monotonic_time_coarse() - self._last_detection

    def async_setup(self) -> CALLBACK_TYPE:
        """Set up the scanner."""
        self._loop = asyncio.get_running_loop()
        self._schedule_expire_devices()
        return self._unsetup

    def _async_stop_scanner_watchdog(self) -> None:
        """Stop the scanner watchdog."""
        if self._cancel_watchdog:
            self._cancel_watchdog.cancel()
            self._cancel_watchdog = None

    def _async_setup_scanner_watchdog(self) -> None:
        """If something has restarted or updated, we need to restart the scanner."""
        self._start_time = self._last_detection = monotonic_time_coarse()
        if not self._cancel_watchdog:
            self._schedule_watchdog()

    def _schedule_watchdog(self) -> None:
        """Schedule the watchdog."""
        loop = self._loop
        if TYPE_CHECKING:
            assert loop is not None
        self._cancel_watchdog = loop.call_at(
            loop.time() + SCANNER_WATCHDOG_INTERVAL_SECONDS,
            self._async_call_scanner_watchdog,
        )

    @final
    def _async_call_scanner_watchdog(self) -> None:
        """Call the scanner watchdog and schedule the next one."""
        self._async_scanner_watchdog()
        self._schedule_watchdog()

    def _async_watchdog_triggered(self) -> bool:
        """Check if the watchdog has been triggered."""
        time_since_last_detection = self.time_since_last_detection()
        _LOGGER.debug(
            "%s: Scanner watchdog time_since_last_detection: %s",
            self.name,
            time_since_last_detection,
        )
        return time_since_last_detection > SCANNER_WATCHDOG_TIMEOUT

    def _async_scanner_watchdog(self) -> None:
        """
        Check if the scanner is running.

        Override this method if you need to do something else when the watchdog
        is triggered.
        """
        if self._async_watchdog_triggered():
            _LOGGER.debug(
                (
                    "%s: Bluetooth scanner has gone quiet for %ss, check logs on the"
                    " scanner device for more information"
                ),
                self.name,
                self.time_since_last_detection(),
            )
            self.scanning = False
            return
        self.scanning = not self._connecting

    def _unsetup(self) -> None:
        """Unset up the scanner."""
        self._cancel_expire_devices()

    @contextmanager
    def connecting(self) -> Generator[None, None, None]:
        """Context manager to track connecting state."""
        self._connecting += 1
        self.scanning = not self._connecting
        try:
            yield
        finally:
            self._connecting -= 1
            self.scanning = not self._connecting

    @property
    def discovered_devices(self) -> list[BLEDevice]:
        """Return a list of discovered devices."""
        raise NotImplementedError

    @property
    def discovered_devices_and_advertisement_data(
        self,
    ) -> dict[str, tuple[BLEDevice, AdvertisementData]]:
        """Return a list of discovered devices and their advertisement data."""
        raise NotImplementedError

    @property
    def discovered_addresses(self) -> Iterable[str]:
        """Return an iterable of discovered devices."""
        raise NotImplementedError

    def get_discovered_device_advertisement_data(
        self, address: str
    ) -> tuple[BLEDevice, AdvertisementData] | None:
        """Return the advertisement data for a discovered device."""
        raise NotImplementedError

    async def async_diagnostics(self) -> dict[str, Any]:
        """Return diagnostic information about the scanner."""
        device_adv_datas = self.discovered_devices_and_advertisement_data.values()
        return {
            "name": self.name,
            "connectable": self.connectable,
            "start_time": self._start_time,
            "source": self.source,
            "scanning": self.scanning,
            "requested_mode": self.requested_mode,
            "current_mode": self.current_mode,
            "type": self.__class__.__name__,
            "last_detection": self._last_detection,
            "monotonic_time": monotonic_time_coarse(),
            "discovered_devices_and_advertisement_data": [
                {
                    "name": device.name,
                    "address": device.address,
                    "rssi": advertisement_data.rssi,
                    "advertisement_data": advertisement_data,
                    "details": device.details,
                }
                for device, advertisement_data in device_adv_datas
            ],
        }

    def restore_discovered_devices(
        self, history: DiscoveredDeviceAdvertisementData
    ) -> None:
        """Restore discovered devices from a previous run."""
        discovered_device_timestamps = history.discovered_device_timestamps
        self._previous_service_info = {
            address: BluetoothServiceInfoBleak(
                device.name or address,
                address,
                adv.rssi,
                adv.manufacturer_data,
                adv.service_data,
                adv.service_uuids,
                self.source,
                device,
                adv,
                self.connectable,
                discovered_device_timestamps[address],
                adv.tx_power,
                history.discovered_device_raw.get(address),
            )
            for address, (
                device,
                adv,
            ) in history.discovered_device_advertisement_datas.items()
        }
        # Expire anything that is too old
        self._async_expire_devices()

    def serialize_discovered_devices(
        self,
    ) -> DiscoveredDeviceAdvertisementData:
        """Serialize discovered devices to be stored."""
        return DiscoveredDeviceAdvertisementData(
            self.connectable,
            self._expire_seconds,
            self._build_discovered_device_advertisement_datas(),
            self._build_discovered_device_timestamps(),
            self._build_discovered_device_raw(),
        )

    @property
    def _discovered_device_timestamps(self) -> dict[str, float]:
        """Return a dict of discovered device timestamps."""
        warnings.warn(
            "BaseHaRemoteScanner._discovered_device_timestamps is deprecated "
            "and will be removed in a future version of habluetooth, use "
            "BaseHaRemoteScanner.discovered_device_timestamps instead",
            FutureWarning,
            stacklevel=2,
        )
        return self._build_discovered_device_timestamps()

    @property
    def discovered_device_timestamps(self) -> dict[str, float]:
        """Return a dict of discovered device timestamps."""
        return self._build_discovered_device_timestamps()

    def _build_discovered_device_advertisement_datas(
        self,
    ) -> dict[str, tuple[BLEDevice, AdvertisementData]]:
        """Return a list of discovered devices and advertisement data."""
        return {
            address: (info.device, info._advertisement_internal())
            for address, info in self._previous_service_info.items()
        }

    def _build_discovered_device_timestamps(self) -> dict[str, float]:
        """Return a dict of discovered device timestamps."""
        return {
            address: info.time for address, info in self._previous_service_info.items()
        }

    def _build_discovered_device_raw(self) -> dict[str, bytes | None]:
        """Return a dict of discovered device raw advertisement data."""
        return {
            address: info.raw for address, info in self._previous_service_info.items()
        }

    def _async_on_raw_advertisement(
        self,
        address: _str,
        rssi: _int,
        raw: _bytes,
        details: dict[str, Any],
        advertisement_monotonic_time: _float,
    ) -> None:
        parsed = parse_advertisement_data_bytes(raw)
        self._async_on_advertisement_internal(
            address,
            rssi,
            parsed[0],
            parsed[1],
            parsed[2],
            parsed[3],
            parsed[4],
            details,
            advertisement_monotonic_time,
            raw,
        )

    def _async_on_advertisement(
        self,
        address: _str,
        rssi: _int,
        local_name: _str | None,
        service_uuids: list[str],
        service_data: dict[str, bytes],
        manufacturer_data: dict[int, bytes],
        tx_power: _int | None,
        details: dict[Any, Any],
        advertisement_monotonic_time: _float,
    ) -> None:
        self._async_on_advertisement_internal(
            address,
            rssi,
            local_name,
            service_uuids,
            service_data,
            manufacturer_data,
            tx_power,
            details,
            advertisement_monotonic_time,
            None,
        )

    def _async_on_advertisement_internal(
        self,
        address: _str,
        rssi: _int,
        local_name: _str | None,
        service_uuids: list[str],
        service_data: dict[str, bytes],
        manufacturer_data: dict[int, bytes],
        tx_power: _int | None,
        details: dict[Any, Any],
        advertisement_monotonic_time: _float,
        raw: _bytes | None,
    ) -> None:
        """Call the registered callback."""
        self.scanning = not self._connecting
        self._last_detection = advertisement_monotonic_time
        info = BluetoothServiceInfoBleak.__new__(BluetoothServiceInfoBleak)

        if (prev_info := self._previous_service_info.get(address)) is None:
            # We expect this is the rare case and since py3.11+ has
            # near zero cost try on success, and we can avoid .get()
            # which is slower than [] we use the try/except pattern.
            info.device = BLEDevice(
                address,
                local_name,
                {**self._details, **details},
                rssi,  # deprecated, will be removed in newer bleak
            )
            info.manufacturer_data = manufacturer_data
            info.service_data = service_data
            info.service_uuids = service_uuids
            info.name = local_name or address
        else:
            # Merge the new data with the old data
            # to function the same as BlueZ which
            # merges the dicts on PropertiesChanged
            info.device = prev_info.device
            prev_name = prev_info.device.name
            #
            # Bleak updates the BLEDevice via create_or_update_device.
            # We need to do the same to ensure integrations that already
            # have the BLEDevice object get the updated details when they
            # change.
            #
            # https://github.com/hbldh/bleak/blob/222618b7747f0467dbb32bd3679f8cfaa19b1668/bleak/backends/scanner.py#L203
            #
            # _rssi is deprecated, will be removed in newer bleak
            # pylint: disable-next=protected-access
            info.device._rssi = rssi
            if prev_name is not None and (
                prev_name is local_name
                or not local_name
                or len(prev_name) > len(local_name)
            ):
                info.name = prev_name
            else:
                info.device.name = local_name
                info.name = local_name if local_name else address

            has_service_uuids = bool(service_uuids)
            if (
                has_service_uuids
                and service_uuids is not prev_info.service_uuids
                and service_uuids != prev_info.service_uuids
            ):
                info.service_uuids = list({*service_uuids, *prev_info.service_uuids})
            elif not has_service_uuids:
                info.service_uuids = prev_info.service_uuids
            else:
                info.service_uuids = service_uuids

            has_service_data = bool(service_data)
            if has_service_data and service_data is not prev_info.service_data:
                for uuid, sub_value in service_data.items():
                    if (
                        super_value := prev_info.service_data.get(uuid)
                    ) is None or super_value != sub_value:
                        info.service_data = {
                            **prev_info.service_data,
                            **service_data,
                        }
                        break
                else:
                    info.service_data = prev_info.service_data
            elif not has_service_data:
                info.service_data = prev_info.service_data
            else:
                info.service_data = service_data

            has_manufacturer_data = bool(manufacturer_data)
            if (
                has_manufacturer_data
                and manufacturer_data is not prev_info.manufacturer_data
            ):
                for id_, sub_value in manufacturer_data.items():
                    if (
                        super_value := prev_info.manufacturer_data.get(id_)
                    ) is None or super_value != sub_value:
                        info.manufacturer_data = {
                            **prev_info.manufacturer_data,
                            **manufacturer_data,
                        }
                        break
                else:
                    info.manufacturer_data = prev_info.manufacturer_data
            elif not has_manufacturer_data:
                info.manufacturer_data = prev_info.manufacturer_data
            else:
                info.manufacturer_data = manufacturer_data

        info.address = address
        info.rssi = rssi
        info.source = self.source
        info._advertisement = None
        info.connectable = self.connectable
        info.time = advertisement_monotonic_time
        info.tx_power = tx_power
        info.raw = raw
        self._previous_service_info[address] = info
        self._manager.scanner_adv_received(info)

    def _async_expire_devices(self) -> None:
        """Expire old devices."""
        now = monotonic_time_coarse()
        expired = [
            address
            for address, info in self._previous_service_info.items()
            if now - info.time > self._expire_seconds
        ]
        for address in expired:
            del self._previous_service_info[address]

    def _cancel_expire_devices(self) -> None:
        """Cancel the expiration of old devices."""
        if self._cancel_track:
            self._cancel_track.cancel()
            self._cancel_track = None

    def _schedule_expire_devices(self) -> None:
        """Schedule the expiration of old devices."""
        loop = self._loop
        if TYPE_CHECKING:
            assert loop is not None
        self._cancel_expire_devices()
        self._cancel_track = loop.call_at(
            loop.time() + 30, self._async_expire_devices_schedule_next
        )

    def _async_expire_devices_schedule_next(self) -> None:
        """Expire old devices and schedule the next expiration."""
        self._async_expire_devices()
        self._schedule_expire_devices()


class BaseHaRemoteScanner(BaseHaScanner):
    """Base class for a high availability remote BLE scanner."""

    def _unsetup(self) -> None:
        """Unset up the scanner."""
        super()._unsetup()
        self._async_stop_scanner_watchdog()

    def async_setup(self) -> CALLBACK_TYPE:
        """Set up the scanner."""
        super().async_setup()
        self._async_setup_scanner_watchdog()
        return self._unsetup

    @property
    def discovered_devices(self) -> list[BLEDevice]:
        """Return a list of discovered devices."""
        infos = self._previous_service_info.values()
        return [device_advertisement_data.device for device_advertisement_data in infos]

    @property
    def discovered_devices_and_advertisement_data(
        self,
    ) -> dict[str, tuple[BLEDevice, AdvertisementData]]:
        """Return a list of discovered devices and advertisement data."""
        return self._build_discovered_device_advertisement_datas()

    @property
    def discovered_addresses(self) -> Iterable[str]:
        """Return an iterable of discovered devices."""
        return self._previous_service_info

    def get_discovered_device_advertisement_data(
        self, address: str
    ) -> tuple[BLEDevice, AdvertisementData] | None:
        """Return the advertisement data for a discovered device."""
        if (info := self._previous_service_info.get(address)) is not None:
            return info.device, info.advertisement
        return None

    async def async_diagnostics(self) -> dict[str, Any]:
        """Return diagnostic information about the scanner."""
        now = monotonic_time_coarse()
        discovered_device_timestamps = self._build_discovered_device_timestamps()
        return await super().async_diagnostics() | {
            "discovered_device_timestamps": discovered_device_timestamps,
            "time_since_last_device_detection": {
                address: now - timestamp
                for address, timestamp in discovered_device_timestamps.items()
            },
        }<|MERGE_RESOLUTION|>--- conflicted
+++ resolved
@@ -99,14 +99,12 @@
             name=self.name,
             adapter=self.adapter,
         )
-<<<<<<< HEAD
         self._previous_service_info: dict[str, BluetoothServiceInfoBleak] = {}
         # Scanners only care about connectable devices. The manager
         # will handle taking care of availability for non-connectable devices
         self._expire_seconds = CONNECTABLE_FALLBACK_MAXIMUM_STALE_ADVERTISEMENT_SECONDS
         self._details: dict[str, str | HaBluetoothConnector] = {"source": source}
         self._cancel_track: asyncio.TimerHandle | None = None
-=======
         self._connect_failures: dict[str, int] = {}
         self._connect_in_progress: dict[str, int] = {}
 
@@ -179,7 +177,6 @@
     def _connection_failures(self, address: str) -> int:
         """Return the number of failures."""
         return self._connect_failures.get(address, 0)
->>>>>>> ea0d2fc0
 
     def time_since_last_detection(self) -> float:
         """Return the time since the last detection."""

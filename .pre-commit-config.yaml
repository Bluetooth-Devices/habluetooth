# See https://pre-commit.com for more information
# See https://pre-commit.com/hooks.html for more hooks
exclude: "CHANGELOG.md|.copier-answers.yml|.all-contributorsrc"
default_stages: [pre-commit]

ci:
  autofix_commit_msg: "chore(pre-commit.ci): auto fixes"
  autoupdate_commit_msg: "chore(pre-commit.ci): pre-commit autoupdate"

repos:
  - repo: https://github.com/commitizen-tools/commitizen
<<<<<<< HEAD
    rev: v4.1.0
=======
    rev: v4.8.3
>>>>>>> b1c568a7
    hooks:
      - id: commitizen
        stages: [commit-msg]
  - repo: https://github.com/pre-commit/pre-commit-hooks
    rev: v5.0.0
    hooks:
      - id: debug-statements
      - id: check-builtin-literals
      - id: check-case-conflict
      - id: check-docstring-first
      - id: check-json
      - id: check-toml
      - id: check-xml
      - id: check-yaml
      - id: detect-private-key
      - id: end-of-file-fixer
      - id: trailing-whitespace
  - repo: https://github.com/python-poetry/poetry
    rev: 2.1.3
    hooks:
      - id: poetry-check
  - repo: https://github.com/pre-commit/mirrors-prettier
    rev: v4.0.0-alpha.8
    hooks:
      - id: prettier
        args: ["--tab-width", "2"]
  - repo: https://github.com/astral-sh/ruff-pre-commit
<<<<<<< HEAD
    rev: v0.8.4
=======
    rev: v0.12.1
>>>>>>> b1c568a7
    hooks:
      - id: ruff
        args: [--fix, --exit-non-zero-on-fix]
  - repo: https://github.com/psf/black
    rev: 25.1.0
    hooks:
      - id: black
  - repo: https://github.com/codespell-project/codespell
    rev: v2.4.1
    hooks:
      - id: codespell
  - repo: https://github.com/pre-commit/mirrors-mypy
<<<<<<< HEAD
    rev: v1.14.0
=======
    rev: v1.16.1
>>>>>>> b1c568a7
    hooks:
      - id: mypy
        additional_dependencies: []<|MERGE_RESOLUTION|>--- conflicted
+++ resolved
@@ -9,11 +9,7 @@
 
 repos:
   - repo: https://github.com/commitizen-tools/commitizen
-<<<<<<< HEAD
-    rev: v4.1.0
-=======
     rev: v4.8.3
->>>>>>> b1c568a7
     hooks:
       - id: commitizen
         stages: [commit-msg]
@@ -41,11 +37,7 @@
       - id: prettier
         args: ["--tab-width", "2"]
   - repo: https://github.com/astral-sh/ruff-pre-commit
-<<<<<<< HEAD
-    rev: v0.8.4
-=======
     rev: v0.12.1
->>>>>>> b1c568a7
     hooks:
       - id: ruff
         args: [--fix, --exit-non-zero-on-fix]
@@ -58,11 +50,7 @@
     hooks:
       - id: codespell
   - repo: https://github.com/pre-commit/mirrors-mypy
-<<<<<<< HEAD
-    rev: v1.14.0
-=======
     rev: v1.16.1
->>>>>>> b1c568a7
     hooks:
       - id: mypy
         additional_dependencies: []